package mcpserver

import (
	"bytes"
	"context"
	"encoding/base64"
	"encoding/json"
	"fmt"
	"io"
	"log"
	"net/http"
	"net/url"
	"regexp"
	"strconv"
	"strings"

	"github.com/danishjsheikh/swagger-mcp/app/models"
	"github.com/mark3labs/mcp-go/mcp"
	"github.com/mark3labs/mcp-go/server"
)

func ExtractSchemaName(ref, schemaType string) string {
	if ref != "" {
		parts := strings.Split(ref, "/")
		return parts[len(parts)-1]
	}
	return schemaType
}

func compileRegexes(paths string) []*regexp.Regexp {
	var regexes []*regexp.Regexp
	for _, path := range strings.Split(paths, ",") {
		if path = strings.TrimSpace(path); path != "" {
			regex, err := regexp.Compile(path)
			if err != nil {
				log.Printf("Invalid regex pattern: %s, error: %v", path, err)
				continue
			}
			regexes = append(regexes, regex)
		}
	}
	return regexes
}

func shouldIncludePath(path string, includeRegexes, excludeRegexes []*regexp.Regexp) bool {
	// If no include regexes are specified, include all paths by default
	include := len(includeRegexes) == 0

	for _, regex := range includeRegexes {
		if regex.MatchString(path) {
			include = true
			break
		}
	}

	if !include {
		return false
	}

	for _, regex := range excludeRegexes {
		if regex.MatchString(path) {
			return false
		}
	}

	return true
}

func shouldIncludeMethod(method string, includeMethods, excludeMethods []string) bool {
	// If no include methods are specified, include all methods by default
	include := len(includeMethods) == 0

	for _, m := range includeMethods {
		if strings.EqualFold(strings.TrimSpace(m), method) {
			include = true
			break
		}
	}

	if !include {
		return false
	}

	for _, m := range excludeMethods {
		if strings.EqualFold(strings.TrimSpace(m), method) {
			return false
		}
	}

	return true
}

func CreateServer(
	swaggerSpec models.SwaggerSpec,
	sseMode bool,
	sseAddr string,
	sseUrl string,
	baseUrl string,
	includePaths string,
	excludePaths string,
	includeMethods string,
	excludeMethods string,
	security string,
	basicAuth string,
	apiKeyAuth string,
	bearerAuth string,
) {
	models.McpServer = server.NewMCPServer(
		"swagegr-mcp",
		"1.0.0",
	)

	LoadSwaggerServer(swaggerSpec, baseUrl, includePaths, excludePaths, includeMethods, excludeMethods, security, basicAuth, apiKeyAuth, bearerAuth)

	if sseMode {
		// Create and start SSE server
		sseServer := server.NewSSEServer(models.McpServer, server.WithBaseURL(sseUrl))
		log.Printf("Starting SSE server on %s, endpoint: %s, tools: %d", sseAddr, sseServer.CompleteSseEndpoint(), models.ToolCount)
		if err := sseServer.Start(sseAddr); err != nil {
			log.Fatalf("Server error: %v", err)
		}
	} else {
		// Run as stdio server
		if err := server.ServeStdio(models.McpServer); err != nil {
			log.Fatalf("Server error: %v", err)
		}
	}
}

func LoadSwaggerServer(
	swaggerSpec models.SwaggerSpec,
	baseUrl string,
	includePaths string,
	excludePaths string,
	includeMethods string,
	excludeMethods string,
	security string,
	basicAuth string,
	apiKeyAuth string,
	bearerAuth string,
) {
	includeRegexes := compileRegexes(includePaths)
	excludeRegexes := compileRegexes(excludePaths)
	includedMethods := []string{}
	if len(strings.TrimSpace(includeMethods)) > 0 {
		includedMethods = strings.Split(includeMethods, ",")
	}
	excludedMethods := []string{}
	if len(strings.TrimSpace(excludeMethods)) > 0 {
		excludedMethods = strings.Split(excludeMethods, ",")
	}

	for path, methods := range swaggerSpec.Paths {
<<<<<<< HEAD
=======
		if !shouldIncludePath(path, includeRegexes, excludeRegexes) {
			continue
		}

>>>>>>> 12490534
		for method, details := range methods {
			if !shouldIncludeMethod(method, includedMethods, excludedMethods) {
				continue
			}
			expectedResponse := []string{}
			toolOption := []mcp.ToolOption{}
<<<<<<< HEAD
			
			// Determine base URL based on version
			var baseURL string
			if swaggerSpec.OpenAPI != "" {
				// OpenAPI 3.0
				if len(swaggerSpec.Servers) > 0 {
					baseURL = strings.TrimSuffix(swaggerSpec.Servers[0].URL, "/")
				} else {
					baseURL = "/"  // Default to relative path if no servers defined
				}
			} else {
				// Swagger 2.0
				baseURL = swaggerSpec.Host
				if !strings.HasPrefix(baseURL, "http://") && !strings.HasPrefix(baseURL, "https://") {
					baseURL = "https://" + baseURL
				}
				if swaggerSpec.BasePath != "" {
					baseURL = strings.TrimSuffix(baseURL, "/") + "/" + strings.TrimPrefix(swaggerSpec.BasePath, "/")
				}
			}
			
			reqURL := strings.TrimSuffix(baseURL, "/") + "/" + strings.TrimPrefix(path, "/")
			
=======
			var reqURL string
			if baseUrl == "" {
				reqURL = fmt.Sprintf("http://%s%s%s", swaggerSpec.Host, swaggerSpec.BasePath, path)
			} else {
				reqURL = fmt.Sprintf("%s%s", baseUrl, path)
			}
>>>>>>> 12490534
			reqMethod := fmt.Sprint(method)
			reqBody := make(map[string]string)
			reqPathParam := []string{}
			reqQueryParam := []string{}
			reqHeader := []string{}

			for _, param := range details.Parameters {
				if param.In == "header" {
					if param.Required {
						toolOption = append(toolOption, mcp.WithString(
							fmt.Sprint(param.Name),
							mcp.Description(fmt.Sprintf("The data for %s", param.Name)),
							mcp.Required(),
						))
					} else {
						toolOption = append(toolOption, mcp.WithString(
							fmt.Sprint(param.Name),
							mcp.Description(fmt.Sprintf("The data for %s", param.Name)),
						))
					}
					reqHeader = append(reqHeader, param.Name)
				}
			}
			for _, param := range details.Parameters {
				if param.In == "query" {
					if param.Required {
						toolOption = append(toolOption, mcp.WithString(
							fmt.Sprint(param.Name),
							mcp.Description(fmt.Sprintf("The data for %s", param.Name)),
							mcp.Required(),
						))
					} else {
						toolOption = append(toolOption, mcp.WithString(
							fmt.Sprint(param.Name),
							mcp.Description(fmt.Sprintf("The data for %s", param.Name)),
						))
					}
					reqQueryParam = append(reqQueryParam, param.Name)
				}
			}

			for _, param := range details.Parameters {
				if param.In == "path" {
					if param.Required {
						toolOption = append(toolOption, mcp.WithString(
							fmt.Sprint(param.Name),
							mcp.Description(fmt.Sprintf("The data for %s", param.Name)),
							mcp.Required(),
						))
					} else {
						toolOption = append(toolOption, mcp.WithString(
							fmt.Sprint(param.Name),
							mcp.Description(fmt.Sprintf("The data for %s", param.Name)),
						))
					}
					reqPathParam = append(reqPathParam, param.Name)
				}
			}
			for _, param := range details.Parameters {
				if param.In == "body" {
					schemaName := ExtractSchemaName(param.Schema.Ref, param.Type)
					if definition, found := swaggerSpec.Definitions[schemaName]; found {
						for propName, prop := range definition.Properties {
							toolOption = append(toolOption, mcp.WithString(
								fmt.Sprint(propName),
								mcp.Description(fmt.Sprintf("The data for %s, it should be in format of %s", propName, prop.Type)),
								mcp.Required(),
							))
							reqBody[propName] = prop.Type
						}
					}
				}
			}
			for status, resp := range details.Responses {
				if resp.Schema != nil {
					schemaName := ExtractSchemaName(resp.Schema.Ref, resp.Schema.Type)
					if definition, found := swaggerSpec.Definitions[schemaName]; found {
						defData, _ := json.Marshal(definition)
						expectedResponse = append(expectedResponse, fmt.Sprintf(`{status_code: %s, response_body:%s}`, status, string(defData)))
					}
				} else if resp.Type != "" {
					expectedResponse = append(expectedResponse, fmt.Sprintf(`{status_code: %s, response_body:%s}`, status, string(resp.Type)))
				}
			}

			toolOption = append(toolOption, mcp.WithDescription(fmt.Sprintf(`Use this tool only when the request exactly matches %s or %s. If you dont have any of the required parameters then always ask user for it, *Dont fill any paramter on your own or keep it empty*. If there is [Error], only state that error in your reponse and stop the reponse there itself. *Do not ever maintain records in your memory for eg list of users or orders*`,
				details.Summary, details.Description)))

			toolName := fmt.Sprintf("%s_%s", method, strings.ReplaceAll(strings.ReplaceAll(path, "}", ""), "{", ""))
			fmt.Printf("Add Tool: %s\n", toolName)
			models.McpServer.AddTool(
				mcp.NewTool(toolName, toolOption...),
				CreateMCPToolHandler(reqPathParam, reqQueryParam, reqURL, reqBody, reqMethod, reqHeader, security, basicAuth, apiKeyAuth, bearerAuth),
			)
			models.ToolCount++
		}
	}
}

func setRequestSecurity(req *http.Request, security string, basicAuth string, apiKeyAuth string, bearerAuth string) {
	securityType := strings.TrimSpace(security)

	// basic auth
	if securityType == "basic" && basicAuth != "" {
		auth := base64.StdEncoding.EncodeToString([]byte(basicAuth))
		req.Header.Set("Authorization", "Basic "+auth)
	}

	// bearer auth
	if securityType == "bearer" && bearerAuth != "" {
		req.Header.Set("Authorization", "Bearer "+bearerAuth)
	}

	// apiKey auth
	// Example: header:token=abc,query:token=xyz,cookie:sid=ccc
	queryValues := make(map[string]string)
	cookieValues := []*http.Cookie{}
	if securityType == "apiKey" && apiKeyAuth != "" {
		for _, part := range strings.Split(apiKeyAuth, ",") {
			part = strings.TrimSpace(part)
			if part == "" {
				continue
			}
			// format passAs:name=value
			colonIdx := strings.Index(part, ":")
			eqIdx := strings.Index(part, "=")
			if colonIdx == -1 || eqIdx == -1 || eqIdx < colonIdx+2 {
				continue
			}
			passAs := strings.ToLower(strings.TrimSpace(part[:colonIdx]))
			name := strings.TrimSpace(part[colonIdx+1 : eqIdx])
			value := strings.TrimSpace(part[eqIdx+1:])
			switch passAs {
			case "header":
				req.Header.Set(name, value)
			case "query":
				queryValues[name] = value
			case "cookie":
				cookieValues = append(cookieValues, &http.Cookie{Name: name, Value: value})
			}
		}
	}
	// add query
	if len(queryValues) > 0 {
		origUrl := req.URL.String()
		u, err := url.Parse(origUrl)
		if err == nil {
			q := u.Query()
			for k, v := range queryValues {
				q.Set(k, v)
			}
			u.RawQuery = q.Encode()
			req.URL = u
		}
	}
	// add cookie
	for _, c := range cookieValues {
		req.AddCookie(c)
	}
}

func CreateMCPToolHandler(
	reqPathParam []string,
	reqQueryParam []string,
	reqURL string,
	reqBody map[string]string,
	reqMethod string,
	reqHeader []string,
	security string,
	basicAuth string,
	apiKeyAuth string,
	bearerAuth string,
) server.ToolHandlerFunc {
	return func(ctx context.Context, request mcp.CallToolRequest) (*mcp.CallToolResult, error) {
		currentReqURL := reqURL
		for _, paramName := range reqPathParam {
			param, ok := request.Params.Arguments[paramName].(string)
			if !ok {
				return mcp.NewToolResultError(fmt.Sprintf("[Error] missing or invalid Path Parameter: %s", paramName)), nil
			}
			currentReqURL = strings.Replace(currentReqURL, fmt.Sprintf("{%s}", paramName), param, 1)
		}

		// query param
		if len(reqQueryParam) > 0 {
			u, err := url.Parse(currentReqURL)
			if err != nil {
				return mcp.NewToolResultError(fmt.Sprintf("[Error] failed to parse URL: %v", err)), nil
			}
			q := u.Query()
			for _, name := range reqQueryParam {
				val, ok := request.Params.Arguments[name].(string)
				if !ok {
					return mcp.NewToolResultError(fmt.Sprintf("[Error] missing or invalid Query Parameter: %s", name)), nil
				}
				q.Set(name, val)
			}
			u.RawQuery = q.Encode()
			currentReqURL = u.String()
		}

		reqBodyData := make(map[string]interface{})
		for paramName, paramType := range reqBody {
			paramStr, exists := request.Params.Arguments[paramName].(string)
			if !exists {
				return mcp.NewToolResultError(fmt.Sprintf("[Error] missing Body Parameter: %s", paramName)), nil
			}

			switch paramType {
			case "string":
				reqBodyData[paramName] = paramStr

			case "int", "integer":
				intValue, err := strconv.Atoi(paramStr)
				if err != nil {
					return mcp.NewToolResultError(fmt.Sprintf("[Error] invalid type for parameter %s, expected int", paramName)), nil
				}
				reqBodyData[paramName] = intValue

			case "float":
				floatValue, err := strconv.ParseFloat(paramStr, 64)
				if err != nil {
					return mcp.NewToolResultError(fmt.Sprintf("[Error] invalid type for parameter %s, expected float", paramName)), nil
				}
				reqBodyData[paramName] = floatValue

			case "bool", "boolean":
				boolValue, err := strconv.ParseBool(paramStr)
				if err != nil {
					return mcp.NewToolResultError(fmt.Sprintf("[Error] invalid type for parameter %s, expected bool", paramName)), nil
				}
				reqBodyData[paramName] = boolValue

			case "array":
				var arrayValue []interface{}
				if err := json.Unmarshal([]byte(paramStr), &arrayValue); err != nil {
					return mcp.NewToolResultError(fmt.Sprintf("[Error] invalid type for parameter %s, expected array", paramName)), nil
				}
				reqBodyData[paramName] = arrayValue

			case "object":
				var objectValue map[string]interface{}
				if err := json.Unmarshal([]byte(paramStr), &objectValue); err != nil {
					return mcp.NewToolResultError(fmt.Sprintf("[Error] invalid type for parameter %s, expected object", paramName)), nil
				}
				reqBodyData[paramName] = objectValue

			default:
				return mcp.NewToolResultError(fmt.Sprintf("[Error] unsupported parameter type: %s for %s", paramType, paramName)), nil
			}

		}
		reqBodyDataBytes, err := json.Marshal(reqBodyData)
		if err != nil {
			return mcp.NewToolResultError(fmt.Sprintf("[Error] failed to marshal request body: %v", err)), nil
		}

		fmt.Printf("Request  : %s %s\n", strings.ToUpper(reqMethod), currentReqURL)
		req, err := http.NewRequest(strings.ToUpper(reqMethod), currentReqURL, bytes.NewBuffer(reqBodyDataBytes))
		if err != nil {
			return mcp.NewToolResultError(fmt.Sprintf("[Error] failed to create HTTP request: %v", err)), nil
		}

		for _, headerName := range reqHeader {
			headerValue, ok := request.Params.Arguments[headerName].(string)
			if !ok {
				return mcp.NewToolResultError(fmt.Sprintf("[Error] missing or invalid Header: %s", headerName)), nil
			}
			req.Header.Add(headerName, headerValue)
		}
		req.Header.Set("Content-Type", "application/json")
		// request security
		setRequestSecurity(req, security, basicAuth, apiKeyAuth, bearerAuth)

		client := &http.Client{}
		resp, err := client.Do(req)
		if err != nil {
			return mcp.NewToolResultError(fmt.Sprintf("[Error] failed to make HTTP request: %v", err)), nil
		}

		defer resp.Body.Close()

		body, err := io.ReadAll(resp.Body)
		if err != nil {
			return mcp.NewToolResultError(fmt.Sprintf("[Error] failed to read HTTP Response: %v", err)), nil
		}
		fmt.Printf("Response : %s\n", string(body))
		return mcp.NewToolResultText(string(body)), nil
	}
}<|MERGE_RESOLUTION|>--- conflicted
+++ resolved
@@ -151,51 +151,44 @@
 	}
 
 	for path, methods := range swaggerSpec.Paths {
-<<<<<<< HEAD
-=======
+
 		if !shouldIncludePath(path, includeRegexes, excludeRegexes) {
 			continue
 		}
 
->>>>>>> 12490534
 		for method, details := range methods {
 			if !shouldIncludeMethod(method, includedMethods, excludedMethods) {
 				continue
 			}
 			expectedResponse := []string{}
 			toolOption := []mcp.ToolOption{}
-<<<<<<< HEAD
-			
-			// Determine base URL based on version
-			var baseURL string
-			if swaggerSpec.OpenAPI != "" {
-				// OpenAPI 3.0
-				if len(swaggerSpec.Servers) > 0 {
-					baseURL = strings.TrimSuffix(swaggerSpec.Servers[0].URL, "/")
-				} else {
-					baseURL = "/"  // Default to relative path if no servers defined
-				}
-			} else {
-				// Swagger 2.0
-				baseURL = swaggerSpec.Host
-				if !strings.HasPrefix(baseURL, "http://") && !strings.HasPrefix(baseURL, "https://") {
-					baseURL = "https://" + baseURL
-				}
-				if swaggerSpec.BasePath != "" {
-					baseURL = strings.TrimSuffix(baseURL, "/") + "/" + strings.TrimPrefix(swaggerSpec.BasePath, "/")
-				}
-			}
-			
-			reqURL := strings.TrimSuffix(baseURL, "/") + "/" + strings.TrimPrefix(path, "/")
-			
-=======
+
 			var reqURL string
 			if baseUrl == "" {
-				reqURL = fmt.Sprintf("http://%s%s%s", swaggerSpec.Host, swaggerSpec.BasePath, path)
+        // Determine base URL based on version
+        if swaggerSpec.OpenAPI != "" {
+          // OpenAPI 3.0
+          if len(swaggerSpec.Servers) > 0 {
+            baseUrl = strings.TrimSuffix(swaggerSpec.Servers[0].URL, "/")
+          } else {
+            baseUrl = "/"  // Default to relative path if no servers defined
+          }
+        } else {
+          // Swagger 2.0
+          baseUrl = swaggerSpec.Host
+          if !strings.HasPrefix(baseUrl, "http://") && !strings.HasPrefix(baseUrl, "https://") {
+            baseUrl = "https://" + baseUrl
+          }
+          if swaggerSpec.BasePath != "" {
+            baseUrl = strings.TrimSuffix(baseUrl, "/") + "/" + strings.TrimPrefix(swaggerSpec.BasePath, "/")
+          }
+        }
+
+        reqURL := strings.TrimSuffix(baseUrl, "/") + "/" + strings.TrimPrefix(path, "/")
 			} else {
-				reqURL = fmt.Sprintf("%s%s", baseUrl, path)
-			}
->>>>>>> 12490534
+				reqURL = strings.TrimSuffix(baseUrl, "/") + "/" + strings.TrimPrefix(path, "/")
+			}
+
 			reqMethod := fmt.Sprint(method)
 			reqBody := make(map[string]string)
 			reqPathParam := []string{}
